--- conflicted
+++ resolved
@@ -47,13 +47,9 @@
 
 
 @kegg.command()
-<<<<<<< HEAD
+
 @click.option('-f', '--flatten', is_flag=False)
 @click.option('-e', '--export-folder', default=KEGG_BEL, show_default=True)
-=======
-@click.option('-f', '--flatten', is_flag=True)
-@click.option('-e', '--export-folder', help="Defaults to {}".format(KEGG_BEL))
->>>>>>> e656add1
 def to_bel(flatten, export_folder):
     """Convert KEGG to BEL."""
     logging.basicConfig(level=logging.INFO, format="%(asctime)s - %(levelname)s - %(name)s - %(message)s")
@@ -76,17 +72,12 @@
     ]
 
     kegg_to_pickles(
-<<<<<<< HEAD
         resource_files=resource_files,
         resource_folder=KEGG_DIR,
         hgnc_manager=hgnc_manager,
         chebi_manager=chebi_manager,
         flatten=flatten,
         export_folder=export_folder,
-=======
-        resource_files, KEGG_FILES, hgnc_manager, chebi_manager, flatten=flatten,
-        export_folder=export_folder if export_folder else KEGG_BEL
->>>>>>> e656add1
     )
 
     log.info('KEGG exported in %.2f seconds', time.time() - t)
