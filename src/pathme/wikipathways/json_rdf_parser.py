# -*- coding: utf-8 -*-

"""This module contains the custom parser for RDF."""

import json

import rdflib

from .utils import convert_to_nx
from ..utils import parse_rdf

"""RDF CUSTOM PARSER FUNCTIONS"""

"""URI Parsers"""


def parse_id_uri(uri):
    """Get the components of a given uri (with identifier at the last position).

    :param str uri: URI
    :returns: prefix (ex: http://rdf.wikipathways.org/...)
    :returns: prefix_namespaces: if there are many namespaces, until the penultimate (ex: .../Pathway/WP22_r97775/...)
    :returns: namespace: if there are many namespaces, the last (ex: .../Interaction/)
    :returns: identifier (ex: .../c562c/)
    :rtype: tuple[str,str,str,str]
    """
    # Split the uri str by '/'.
    splitted_uri = uri.split('/')

    # Get the uri components into different variables.
    prefix = '/'.join(splitted_uri[0:3])
    prefix_namespaces = '/'.join(splitted_uri[3:-2])
    namespace = splitted_uri[-2]
    identifier = splitted_uri[-1]

    return prefix, prefix_namespaces, namespace, identifier


def parse_namespace_uri(uri):
    """Get the prefix and namespace of a given URI (without identifier, only with a namspace at last position).

    :param str uri: URI
    :returns: prefix (ex: http://purl.org/dc/terms/...)
    :returns: namespace (ex: .../isPartOf)
    :rtype: tuple[str,str]
    """
    # Split the uri str by '/'.
    split_uri = uri.split('/')

    # Get the uri prefix and namespace into different variables.
    prefix = '/'.join(split_uri[0:-1])
    namespace = split_uri[-1]
    vocabulary = namespace.split('#')[-1]

    return prefix, namespace, vocabulary


"""Match Cases"""


def match_entry_type(types):
    """Get the type identifier from the type attributes of an entry.

    :param set types: set with wp vocabularies as string.
    :return: entry_type: type identifier, used as first key to the main graph ('nodes' -> graph[entry_type][node_id])
    :rtype: Optional[str]
    """
<<<<<<< HEAD
    # Matches the vocabularies set from wp (could be indicated one or more types) specified in
    # RDF as URI namespaces (previous URI parsing).
    if types == {'core#Collection', 'wp#Pathway'} or types == {'wp#PublicationReference'}:
        return 'pathway_info'

    elif (
        types == {'wp#DataNode', 'wp#Protein'}
        or types == {'wp#DataNode', 'wp#Metabolite'}
        or types == {'wp#DataNode', 'wp#GeneProduct'}
        or types == {'wp#DataNode'}
    ):
        return 'nodes'

    elif (
        types == {'wp#Interaction', 'wp#DirectedInteraction'}
        or types == {'wp#Catalysis', 'wp#DirectedInteraction', 'wp#Interaction'}
        or types == {'wp#Interaction', 'wp#ComplexBinding', 'wp#Binding'}
    ):
=======
    # Matches the vocabularies set from wp (could be indicated one or more types) specified in RDF as URI namespaces.
    if types == {'core#Collection', 'wp#Pathway'} or types == {'wp#PublicationReference'}:
        return 'pathway_info'

    elif types == {'wp#DataNode', 'wp#Protein'} \
        or types == {'wp#DataNode', 'wp#Metabolite'} \
        or types == {'wp#DataNode', 'wp#GeneProduct'} \
        or types == {'wp#DataNode'}:
        return 'nodes'

    elif types == {'wp#Interaction', 'wp#DirectedInteraction'} \
        or types == {'wp#Catalysis', 'wp#DirectedInteraction', 'wp#Interaction'} \
        or types == {'wp#Interaction', 'wp#ComplexBinding', 'wp#Binding'}:
>>>>>>> 0048674c
        return 'interactions'

    elif types == {'wp#Interaction'} or types == {'wp#Complex'}:
        return 'complex'

    raise Exception('Entry type/s not recognised %s', types)


def match_attribute_label(attribute_namespace):
    """Assign differently an attribute label depending on the namespace of the attribute label (attribute key).

    :param str attribute_namespace: the namespace of the attribute specification
    :returns: attribute_label: label to identify the attribute
    :rtype: Optional[str]
    """
    # Depending on the attribute_namespace, of the following cases:

    # Return the attribute_namespace (is the variable that is being checked, so will be one of the list).
    if attribute_namespace in {
        'title', 'source', 'identifier', 'description', 'isPartOf',
        'hasVersion', 'page', 'references',
    }:
        return attribute_namespace

    # Return the attribute_namespace without the voacabulary resource specification (ex: wp#, split #).
    elif attribute_namespace in {
        'wp#isAbout', 'wp#participants', 'wp#pathwayOntologyTag', 'wp#ontologyTag',
        'wp#organism', 'wp#organismName', 'rdf-schema#label',
    }:
        return attribute_namespace.split('#')[1]

<<<<<<< HEAD
    # Return the value_namespace. The value of the atribute is also specified as a uri, with the value as the identifier. So in the following cases, the value namespace of the value uri will be later assigned as the attribute label.
    elif attribute_namespace in {
        'wp#bdbEnsembl', 'wp#bdbEntrezGene', 'wp#bdbHgncSymbol', 'wp#bdbPubChem', 'wp#bdbHmdb',
        'wp#bdbUniprot', 'wp#bdbChEBI', 'wp#bdbChemspider', 'wp#bdbWikidata',
    }:
=======
    # Return the value_namespace. The value of the atribute is also specified as a uri, with the value as the identifier
    # So in the following cases, the value namespace of the value uri will be later assigned as the attribute label.
    elif attribute_namespace in {'wp#bdbEnsembl', 'wp#bdbEntrezGene', 'wp#bdbHgncSymbol', 'wp#bdbPubChem', 'wp#bdbHmdb',
                                 'wp#bdbUniprot', 'wp#bdbChEBI', 'wp#bdbChemspider', 'wp#bdbWikidata'}:
>>>>>>> 0048674c
        return 'value_namespace'

    else:
        raise Exception('Attribute namespace not recognised %s', attribute_namespace)


def match_entry(entry):
    """For a given entry, get the identifier of the entry and also the entry_type.

    :param dict entry:
    :returns: entry_id: for nodes would be the ncbi id and edges the interaction wp id
    :returns: entry_type:  type identifier, used as first key to the main graph ('nodes' -> graph[entry_type][node_id])
    :rtype: Optional[tuple[str,str]]
    """
<<<<<<< HEAD
    # Get the components of the entry identifier URI.
    # The URI identifier will be used as the entry id and the namespace for
    # type identification, wheras the prefix to match the entry handling
=======
    # Get the components of the entry identifier URI. The URI identifier will be used as the entry id and the namespace
    # for type identification, wheras the prefix to match the entry handling
>>>>>>> 0048674c
    uri = entry['@id']
    prefix, _, namespace, entry_id = parse_id_uri(uri)

    # Check if the prefix is recognized (could also be treated different for specific prefix cases)
    if prefix not in {'http://identifiers.org', 'http://rdf.wikipathways.org'}:
        raise Exception('Entry not recognised: %s', prefix)

    # Get the entry type id calling the get_entry_type function, if the the entry has an attribute with type
    if '@type' in entry:
        entry_type = get_entry_type(entry['@type'])

    # Assign literally the entry type when the entry has no type attribute,
    # if the entry id namespace is recognized (like the pathway id entry), else raise an exeption
    else:
        if namespace == 'wikipathways':
            entry_type = 'pathway_info'
        else:
            raise Exception('Entry type not recognised: %s %s', prefix, namespace)

    return entry_id, entry_type


def match_attribute(uri):
    """For a given attribute @id URI, get the label to be assigned to the attribute.

    :param str uri: attribute_label as URI
    :returns: attribute_label: label to be assigned to the attribute
    :rtype: Optional[str]
    """
    # Get the prefix and namespace of the @id uri
    attribute_prefix, attribute_namespace, _ = parse_namespace_uri(uri)

    # TODO: /dc/terms attribute_prefix_namespaces

    # Check if the prefix is recognized (could also be treated different for specific prefix cases)
    if attribute_prefix not in {
        'http://www.w3.org/2000/01', 'http://identifiers.org',
        'http://vocabularies.wikipathways.org',
        'http://purl.org/dc/terms',
        'http://purl.org/dc/elements/1.1',
        'http://xmlns.com',
        'http://xmlns.com/foaf/0.1',
        'http://purl.org/pav',
    }:
        raise Exception('Invalid attribute prefix %s', attribute_prefix, attribute_namespace)

    # Get the attribute_type depending on the attribute_namespace, calling the match_attribute_label function.
    return match_attribute_label(attribute_namespace)


"""Getters and Setters"""


def get_entry_attribute_value(entry_label: str, node_id: str, attribute_label: str, graph):
    """Get the associated value in the graph object for a given node.

    Only done if entry type is nodes, entry_type and attribute,...

    :param entry_label: ex: 'nodes', 'title', 'description'...
    :param node_id: ncbi id
    :param attribute_label: ex: 'source', 'title', 'description'...
    :param dict graph:
    :returns: attribute_value: associated value in the graph object
    :rtype: Optional[str]
    """
    # Check for each queried parameter if it is in the graph as key to get the value.
    if entry_label in graph:
        if entry_label == 'nodes' and node_id in graph[entry_label] and attribute_label in graph[entry_label][node_id]:
            return graph[entry_label][node_id][attribute_label]

        elif attribute_label in graph[entry_label]:
            return graph[entry_label][attribute_label]

    raise Exception('Error in get node attribute: %s value: %s', entry_label, attribute_label, node_id)


def set_entry_attribute(entry_type, node_id, attribute_label, value, graph):
    """For a given node (if the entry type is 'nodes'), entry_type and attribute, set the associated value in the graph.

    :param entry_type:
    :param str node_id: ncbi id
    :param str attribute_label: attribute label
    :param str value: value
    :param dict graph: graph object
    """
    # Check the entry_type to handle the graph value insertion differently (A node has the node_id as an extra key).
    if entry_type == 'nodes':

        if node_id not in graph['nodes']:
            graph['nodes'][node_id] = {}

        graph['nodes'][node_id][attribute_label] = value

    elif entry_type == 'pathway_info':
        graph['pathway_info'][attribute_label] = value

    else:
        raise Exception('Error in set node attribute: %s value: %s %s', entry_type, node_id, attribute_label)


def set_interaction(entry, graph):
    """For a given interaction entry sets the source and target (and the interaction id) into the pathway graph.

    :param dict entry: entry whose type has been previous identified as 'interactions'
    :param dict graph: pathway network graph object
    """
<<<<<<< HEAD
    # Get the participants of the interaction, picking directly the node identifiers from the entry attributes with
    # the corresponding argument URI namespace (wp#source or wp#interaction). After, for each participant, parse the
    # URI value to obtine the nodes identifier.
=======
    # Get the participants of the interaction, picking directly the node identifiers from the entry attributes with the
    # corresponding argument URI namespace (wp#source or wp#interaction). After, for each participant, parse the URI
    # value to obtine the nodes identifier.
>>>>>>> 0048674c
    # Get the node source id
    uri_source_id = entry['http://vocabularies.wikipathways.org/wp#source'][0]['@id']
    _, _, _, source_id = parse_id_uri(uri_source_id)

    # Get the node target id
    uri_target_id = entry['http://vocabularies.wikipathways.org/wp#target'][0]['@id']
    _, _, _, target_id = parse_id_uri(uri_target_id)

    # Also get the isAbout as the identifier of the interaction. For now will be the literal URI, due to no further
    # information (like inhibits, increments) is indicated
    uri_interaction_type = entry['http://vocabularies.wikipathways.org/wp#isAbout'][0]['@id']

    # Finally, add directy to the interactions set of the graph the three identifiers of the interaction as a tuple.
    graph['interactions'].add((source_id, target_id, uri_interaction_type))


def get_entry_type(types) -> str:
    """For a set of uris that indicate the entry's type, get the type identifier (call match_entry_type).

    :param set types: set of uris (from the entry's @type attribute) that indicate the entry's type
<<<<<<< HEAD
    :returns: entry_type: type identifier, also used as first key to the main graph
     (ex: 'nodes' -> graph[entry_type][node_id])
=======
    :returns: entry_type: type identifier, used as first key to the main graph ('nodes' -> graph[entry_type][node_id])
    :rtype: str
>>>>>>> 0048674c
    """
    types_set = set()

    # For each type indicated in the attribute of the entry, add the namespace to a set
    for typ in types:
        _, namespace, _ = parse_namespace_uri(typ)

        types_set.add(namespace)

    # Get the type identifier in function of the namespaces of the type set (call match_entry_type).
    entry_type = match_entry_type(types_set)

    return entry_type


"""Statements Parser"""


def parse_attribute_values(entry_label, entry_id, attribute_values, attribute_label, graph):
<<<<<<< HEAD
    """For each value in attribute_values, taking into account the attribute_label type (if it is specified
    value_namespace thus would be the value namespace), adds a new entry to the graph (calling set_entry_attribute
    method) being the last level of parsing. The value is added as a set if there are multiple values for the same
    attribute_label or as a sigle value.
=======
    """For each value in attribute_values, taking into account the attribute_label type.
>>>>>>> 0048674c

    :param str entry_label: entry label
    :param str entry_id: entry identifier
    :param list[dict] attribute_values: values
    :param str attribute_label: label
    :param dict graph: graph object
    """
    attribute_value = set()

    for attribute_raw_value in attribute_values:
        for value_label, value in attribute_raw_value.items():
            if value_label == '@id':
                _, _, value_namespace, value_identifier = parse_id_uri(value)
                attribute_value.add(value_identifier)

                if attribute_label == 'value_namespace':
                    attribute_label = value_namespace

            elif value_label == '@value':
                attribute_value.add(value)

            elif value_label == '@language':
                set_entry_attribute(entry_label, entry_id, 'language', value, graph)
            else:
                raise Exception('Error with attribute {}'.format(value_label))

    if len(attribute_value) == 1:
        attribute_value = list(attribute_value)[0]

    set_entry_attribute(entry_label, entry_id, attribute_label, attribute_value, graph)


def parse_attributes(entry, entry_type, entry_id, graph):
<<<<<<< HEAD
    """For each attribute in attributes, if is labbeled as a uri (not in {'@id', '@value', '@type'}) gets the
    attribute_type (calling the correspondent function) and calls the next statement (parse_attribute_values).
=======
    """Parse attributes of RDF node.
>>>>>>> 0048674c

    :param dict entry: attributes of the entity
    :param str entry_type: entity type
    :param str entry_id: entry identifier
    :param dict graph: graph object
    """
    # For each attribute in attributes, if is labbeled as a uri (not in {'@id', '@value', '@type'}) gets the
    # attribute_type (calling the correspondent function) and calls the next statement (parse_attribute_values).
    for attribute_label, values in entry.items():
        if attribute_label not in {'@id', '@value', '@type'}:
            attribute_type = match_attribute(attribute_label)
            parse_attribute_values(entry_type, entry_id, values, attribute_type, graph)


def generate_empty_pathway_graph():
    """Test set entry attribute."""
    return {'interactions': set(), 'nodes': {}, 'pathway_info': {}}


def parse_entries(entries):
<<<<<<< HEAD
    """Create the graph object which will be finally returned full, with the values of the statements parser calls
    (entry -> attributes -> values). First the type of the entry and the id is obtined with match_entry, and according
    the type retrived is haddled the entry in a particular manner. If the entry is 'interactions' type, only will be
    called the methode set_interaction, but if not in depth parser if the different levels will be called
    (parse_attributes and parse_attribute_values).
=======
    """Parse entry.
>>>>>>> 0048674c

    :param list[dict] entries:
    :rtype: networkx.MultiDiGraph
    """
    # Create the graph object which will be finally returned full, with the values of the statements parser calls
    # (entry -> attributes -> values). First the type of the entry and the id is obtined with match_entry, and according
    # the type retrived is haddled the entry in a particular manner. If the entry is 'interactions' type, only will be
    # called the methode set_interaction, but if not in depth parser if the different levels will be called
    # (parse_attributes and parse_attribute_values).
    # Create the graph object
    graph = generate_empty_pathway_graph()

    for entry in entries:
        entry_id, entry_type = match_entry(entry)

        if entry_type == 'interactions':
            set_interaction(entry, graph)
        elif entry_type != 'complex':
            parse_attributes(entry, entry_type, entry_id, graph)

    return graph


def convert_json(graph: rdflib.Graph):
    """Convert from rdflib importated graph object to python data structure (list of dicts of each entry).

    :param graph: graph object
    :rtype: list[dict]
    """
    serialized_json = graph.serialize(format='json-ld')
    return json.loads(serialized_json.decode("utf-8"))


def parse_pathway(pathway_path):
<<<<<<< HEAD
    """After importing the indicated pathway from text file resources into a graph rdflib object(import_pathway),
    calls the different data types transformations (convert_json function) and the first statement of the parser that
    will return a graph data structure (parse_entries function). This retrieved graph will be converted to a networkx
    graph (convert_to_nx function).
=======
    """Parse pathway.
>>>>>>> 0048674c

    :param str pathway_path: pathway identifier
    :rtype: networkx.MultiDiGraph
    """
    # After importing the indicated pathway from text file resources into a graph rdflib object(import_pathway),
    # calls the different data types transformations (convert_json function) and the first statement of the parser that
    # will return a graph data structure (parse_entries function). This retrieved graph will be converted to a
    # networX graph (convert_to_nx function).
    graph = parse_rdf(pathway_path, format='turtle')

    json_wp_pathway = convert_json(graph)
    pathway_network = parse_entries(json_wp_pathway)

    nodes = pathway_network['nodes']
    interactions = pathway_network['interactions']
    pathway_info = pathway_network['pathway_info']

    return convert_to_nx(nodes, interactions, pathway_info)<|MERGE_RESOLUTION|>--- conflicted
+++ resolved
@@ -65,7 +65,6 @@
     :return: entry_type: type identifier, used as first key to the main graph ('nodes' -> graph[entry_type][node_id])
     :rtype: Optional[str]
     """
-<<<<<<< HEAD
     # Matches the vocabularies set from wp (could be indicated one or more types) specified in
     # RDF as URI namespaces (previous URI parsing).
     if types == {'core#Collection', 'wp#Pathway'} or types == {'wp#PublicationReference'}:
@@ -84,21 +83,6 @@
         or types == {'wp#Catalysis', 'wp#DirectedInteraction', 'wp#Interaction'}
         or types == {'wp#Interaction', 'wp#ComplexBinding', 'wp#Binding'}
     ):
-=======
-    # Matches the vocabularies set from wp (could be indicated one or more types) specified in RDF as URI namespaces.
-    if types == {'core#Collection', 'wp#Pathway'} or types == {'wp#PublicationReference'}:
-        return 'pathway_info'
-
-    elif types == {'wp#DataNode', 'wp#Protein'} \
-        or types == {'wp#DataNode', 'wp#Metabolite'} \
-        or types == {'wp#DataNode', 'wp#GeneProduct'} \
-        or types == {'wp#DataNode'}:
-        return 'nodes'
-
-    elif types == {'wp#Interaction', 'wp#DirectedInteraction'} \
-        or types == {'wp#Catalysis', 'wp#DirectedInteraction', 'wp#Interaction'} \
-        or types == {'wp#Interaction', 'wp#ComplexBinding', 'wp#Binding'}:
->>>>>>> 0048674c
         return 'interactions'
 
     elif types == {'wp#Interaction'} or types == {'wp#Complex'}:
@@ -130,18 +114,11 @@
     }:
         return attribute_namespace.split('#')[1]
 
-<<<<<<< HEAD
     # Return the value_namespace. The value of the atribute is also specified as a uri, with the value as the identifier. So in the following cases, the value namespace of the value uri will be later assigned as the attribute label.
     elif attribute_namespace in {
         'wp#bdbEnsembl', 'wp#bdbEntrezGene', 'wp#bdbHgncSymbol', 'wp#bdbPubChem', 'wp#bdbHmdb',
         'wp#bdbUniprot', 'wp#bdbChEBI', 'wp#bdbChemspider', 'wp#bdbWikidata',
     }:
-=======
-    # Return the value_namespace. The value of the atribute is also specified as a uri, with the value as the identifier
-    # So in the following cases, the value namespace of the value uri will be later assigned as the attribute label.
-    elif attribute_namespace in {'wp#bdbEnsembl', 'wp#bdbEntrezGene', 'wp#bdbHgncSymbol', 'wp#bdbPubChem', 'wp#bdbHmdb',
-                                 'wp#bdbUniprot', 'wp#bdbChEBI', 'wp#bdbChemspider', 'wp#bdbWikidata'}:
->>>>>>> 0048674c
         return 'value_namespace'
 
     else:
@@ -156,14 +133,9 @@
     :returns: entry_type:  type identifier, used as first key to the main graph ('nodes' -> graph[entry_type][node_id])
     :rtype: Optional[tuple[str,str]]
     """
-<<<<<<< HEAD
     # Get the components of the entry identifier URI.
     # The URI identifier will be used as the entry id and the namespace for
     # type identification, wheras the prefix to match the entry handling
-=======
-    # Get the components of the entry identifier URI. The URI identifier will be used as the entry id and the namespace
-    # for type identification, wheras the prefix to match the entry handling
->>>>>>> 0048674c
     uri = entry['@id']
     prefix, _, namespace, entry_id = parse_id_uri(uri)
 
@@ -270,15 +242,11 @@
     :param dict entry: entry whose type has been previous identified as 'interactions'
     :param dict graph: pathway network graph object
     """
-<<<<<<< HEAD
     # Get the participants of the interaction, picking directly the node identifiers from the entry attributes with
-    # the corresponding argument URI namespace (wp#source or wp#interaction). After, for each participant, parse the
-    # URI value to obtine the nodes identifier.
-=======
-    # Get the participants of the interaction, picking directly the node identifiers from the entry attributes with the
-    # corresponding argument URI namespace (wp#source or wp#interaction). After, for each participant, parse the URI
+    # the
+    # corresponding argument URI namespace (wp#source or wp#interaction). After, for each participant, parse the
+    # URI
     # value to obtine the nodes identifier.
->>>>>>> 0048674c
     # Get the node source id
     uri_source_id = entry['http://vocabularies.wikipathways.org/wp#source'][0]['@id']
     _, _, _, source_id = parse_id_uri(uri_source_id)
@@ -299,13 +267,9 @@
     """For a set of uris that indicate the entry's type, get the type identifier (call match_entry_type).
 
     :param set types: set of uris (from the entry's @type attribute) that indicate the entry's type
-<<<<<<< HEAD
     :returns: entry_type: type identifier, also used as first key to the main graph
      (ex: 'nodes' -> graph[entry_type][node_id])
-=======
     :returns: entry_type: type identifier, used as first key to the main graph ('nodes' -> graph[entry_type][node_id])
-    :rtype: str
->>>>>>> 0048674c
     """
     types_set = set()
 
@@ -325,14 +289,10 @@
 
 
 def parse_attribute_values(entry_label, entry_id, attribute_values, attribute_label, graph):
-<<<<<<< HEAD
     """For each value in attribute_values, taking into account the attribute_label type (if it is specified
     value_namespace thus would be the value namespace), adds a new entry to the graph (calling set_entry_attribute
     method) being the last level of parsing. The value is added as a set if there are multiple values for the same
     attribute_label or as a sigle value.
-=======
-    """For each value in attribute_values, taking into account the attribute_label type.
->>>>>>> 0048674c
 
     :param str entry_label: entry label
     :param str entry_id: entry identifier
@@ -366,20 +326,14 @@
 
 
 def parse_attributes(entry, entry_type, entry_id, graph):
-<<<<<<< HEAD
     """For each attribute in attributes, if is labbeled as a uri (not in {'@id', '@value', '@type'}) gets the
     attribute_type (calling the correspondent function) and calls the next statement (parse_attribute_values).
-=======
-    """Parse attributes of RDF node.
->>>>>>> 0048674c
 
     :param dict entry: attributes of the entity
     :param str entry_type: entity type
     :param str entry_id: entry identifier
     :param dict graph: graph object
     """
-    # For each attribute in attributes, if is labbeled as a uri (not in {'@id', '@value', '@type'}) gets the
-    # attribute_type (calling the correspondent function) and calls the next statement (parse_attribute_values).
     for attribute_label, values in entry.items():
         if attribute_label not in {'@id', '@value', '@type'}:
             attribute_type = match_attribute(attribute_label)
@@ -392,24 +346,15 @@
 
 
 def parse_entries(entries):
-<<<<<<< HEAD
     """Create the graph object which will be finally returned full, with the values of the statements parser calls
     (entry -> attributes -> values). First the type of the entry and the id is obtined with match_entry, and according
     the type retrived is haddled the entry in a particular manner. If the entry is 'interactions' type, only will be
     called the methode set_interaction, but if not in depth parser if the different levels will be called
     (parse_attributes and parse_attribute_values).
-=======
-    """Parse entry.
->>>>>>> 0048674c
 
     :param list[dict] entries:
     :rtype: networkx.MultiDiGraph
     """
-    # Create the graph object which will be finally returned full, with the values of the statements parser calls
-    # (entry -> attributes -> values). First the type of the entry and the id is obtined with match_entry, and according
-    # the type retrived is haddled the entry in a particular manner. If the entry is 'interactions' type, only will be
-    # called the methode set_interaction, but if not in depth parser if the different levels will be called
-    # (parse_attributes and parse_attribute_values).
     # Create the graph object
     graph = generate_empty_pathway_graph()
 
@@ -435,22 +380,14 @@
 
 
 def parse_pathway(pathway_path):
-<<<<<<< HEAD
     """After importing the indicated pathway from text file resources into a graph rdflib object(import_pathway),
     calls the different data types transformations (convert_json function) and the first statement of the parser that
     will return a graph data structure (parse_entries function). This retrieved graph will be converted to a networkx
     graph (convert_to_nx function).
-=======
-    """Parse pathway.
->>>>>>> 0048674c
 
     :param str pathway_path: pathway identifier
     :rtype: networkx.MultiDiGraph
     """
-    # After importing the indicated pathway from text file resources into a graph rdflib object(import_pathway),
-    # calls the different data types transformations (convert_json function) and the first statement of the parser that
-    # will return a graph data structure (parse_entries function). This retrieved graph will be converted to a
-    # networX graph (convert_to_nx function).
     graph = parse_rdf(pathway_path, format='turtle')
 
     json_wp_pathway = convert_json(graph)
